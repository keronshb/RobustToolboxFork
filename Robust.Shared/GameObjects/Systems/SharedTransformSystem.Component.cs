--- conflicted
+++ resolved
@@ -4,10 +4,6 @@
 using Robust.Shared.Map;
 using Robust.Shared.Maths;
 using Robust.Shared.Physics;
-<<<<<<< HEAD
-using Robust.Shared.Physics.Components;
-=======
->>>>>>> 50dce4d5
 using Robust.Shared.Physics.Systems;
 using Robust.Shared.Timing;
 using Robust.Shared.Utility;
@@ -108,14 +104,6 @@
         Dirty(xform);
         xform._anchored = false;
 
-<<<<<<< HEAD
-    public void UnanchorEntity(TransformComponent xform, IMapGridComponent grid)
-    {
-        var tileIndices = grid.Grid.TileIndicesFor(xform.Coordinates);
-        grid.Grid.RemoveFromSnapGridCell(tileIndices, xform.Owner);
-        if (TryComp<PhysicsComponent>(xform.Owner, out var physicsComponent))
-            physicsComponent.BodyType = BodyType.Dynamic;
-=======
         if (setPhysics)
             _physics.TrySetBodyType(xform.Owner, BodyType.Dynamic);
 
@@ -131,7 +119,6 @@
         {
             //HACK: Client grid pivot causes this.
             //TODO: make grid components the actual grid
->>>>>>> 50dce4d5
 
             // I have NFI what the comment above is on about, but this doesn't seem good, so lets log an error if it happens.
             Logger.Error($"Missing grid while unanchoring {ToPrettyString(xform.Owner)}");
