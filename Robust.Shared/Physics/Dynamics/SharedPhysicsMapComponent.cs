/*
* Farseer Physics Engine:
* Copyright (c) 2012 Ian Qvist
*
* Original source Box2D:
* Copyright (c) 2006-2011 Erin Catto http://www.box2d.org
*
* This software is provided 'as-is', without any express or implied
* warranty.  In no event will the authors be held liable for any damages
* arising from the use of this software.
* Permission is granted to anyone to use this software for any purpose,
* including commercial applications, and to alter it and redistribute it
* freely, subject to the following restrictions:
* 1. The origin of this software must not be misrepresented; you must not
* claim that you wrote the original software. If you use this software
* in a product, an acknowledgment in the product documentation would be
* appreciated but is not required.
* 2. Altered source versions must be plainly marked as such, and must not be
* misrepresented as being the original software.
* 3. This notice may not be removed or altered from any source distribution.
*/

using System.Collections.Generic;
using System.Linq;
using Robust.Shared.GameObjects;
using Robust.Shared.IoC;
using Robust.Shared.Log;
using Robust.Shared.Map;
using Robust.Shared.Maths;
using Robust.Shared.Physics.Dynamics.Contacts;
using Robust.Shared.Physics.Dynamics.Joints;
using Robust.Shared.Physics.Systems;
using Robust.Shared.Utility;
using PhysicsComponent = Robust.Shared.Physics.Components.PhysicsComponent;

namespace Robust.Shared.Physics.Dynamics
{
    public abstract class SharedPhysicsMapComponent : Component
    {
        [Dependency] private readonly IEntityManager _entityManager = default!;
        [Dependency] private readonly IIslandManager _islandManager = default!;

        internal SharedPhysicsSystem Physics = default!;
        internal SharedBroadphaseSystem BroadphaseSystem = default!;
        internal SharedPhysicsSystem Physics = default!;

        internal ContactManager ContactManager = default!;

        public bool AutoClearForces;

        /// <summary>
        /// When substepping the client needs to know about the first position to use for lerping.
        /// </summary>
        public readonly Dictionary<EntityUid, (EntityUid ParentUid, Vector2 LocalPosition, Angle LocalRotation)>
            LerpData = new();

        /// <summary>
        /// Keep a buffer of everything that moved in a tick. This will be used to check for physics contacts.
        /// </summary>
        public readonly Dictionary<FixtureProxy, Box2> MoveBuffer = new();

        /// <summary>
        ///     Change the global gravity vector.
        /// </summary>
        public Vector2 Gravity
        {
            get => _gravity;
            set
            {
                if (_gravity.EqualsApprox(value)) return;

                var xformQuery = _entityManager.GetEntityQuery<TransformComponent>();
                var bodyQuery = _entityManager.GetEntityQuery<PhysicsComponent>();

                // Force every body awake just in case.
                WakeBodiesRecursive(Owner, xformQuery, bodyQuery);

                _gravity = value;
            }
        }

        private Vector2 _gravity;

        private void WakeBodiesRecursive(EntityUid uid, EntityQuery<TransformComponent> xformQuery, EntityQuery<PhysicsComponent> bodyQuery)
        {
            if (bodyQuery.TryGetComponent(uid, out var body) &&
                body.BodyType == BodyType.Dynamic)
            {
<<<<<<< HEAD
                Physics.WakeBody(body);
=======
                Physics.WakeBody(uid, body);
>>>>>>> b09ddf98
            }

            var xform = xformQuery.GetComponent(uid);
            var childEnumerator = xform.ChildEnumerator;

            while (childEnumerator.MoveNext(out var child))
            {
                WakeBodiesRecursive(child.Value, xformQuery, bodyQuery);
            }
        }

        // TODO: Given physics bodies are a common thing to be listening for on moveevents it's probably beneficial to have 2 versions; one that includes the entity
        // and one that includes the body
        protected readonly HashSet<TransformComponent> DeferredUpdates = new();

        /// <summary>
        ///     All awake bodies on this map.
        /// </summary>
        public readonly HashSet<PhysicsComponent> AwakeBodies = new();

        /// <summary>
        ///     Temporary body storage during solving.
        /// </summary>
        private List<PhysicsComponent> _awakeBodyList = new();

        /// <summary>
        /// Temporary joint storage during solving
        /// </summary>
        private List<Joint> _joints = new();

        private Stack<PhysicsComponent> _bodyStack = new(64);

        /// <summary>
        ///     Temporarily store island-bodies for easier iteration.
        /// </summary>
        private HashSet<PhysicsComponent> _islandSet = new();
        private List<PhysicsComponent> _islandBodies = new(64);
        private List<Contact> _islandContacts = new(32);
        private List<Joint> _islandJoints = new(8);

        /// <summary>
        ///     Store last tick's invDT
        /// </summary>
        private float _invDt0;

        public MapId MapId => _entityManager.GetComponent<TransformComponent>(Owner).MapID;

        #region AddRemove

        public void AddAwakeBody(PhysicsComponent body)
        {
            if (!body.CanCollide)
            {
                Logger.ErrorS("physics", $"Tried to add non-colliding {_entityManager.ToPrettyString(body.Owner)} as an awake body to map!");
                DebugTools.Assert(false);
                return;
            }

            if (body.BodyType == BodyType.Static)
            {
                Logger.ErrorS("physics", $"Tried to add static body {_entityManager.ToPrettyString(body.Owner)} as an awake body to map!");
                DebugTools.Assert(false);
                return;
            }

            DebugTools.Assert(body.Awake);
            AwakeBodies.Add(body);
        }

        public void RemoveSleepBody(PhysicsComponent body)
        {
            AwakeBodies.Remove(body);
        }

        #endregion

        /// <summary>
        ///     Where the magic happens.
        /// </summary>
        public void Step(float frameTime, bool prediction, bool substepping = false)
        {
            // Box2D does this at the end of a step and also here when there's a fixture update.
            // Given external stuff can move bodies we'll just do this here.
            // Unfortunately this NEEDS to be predicted to make pushing remotely fucking good.
            BroadphaseSystem.FindNewContacts(this, MapId);

            var invDt = frameTime > 0.0f ? 1.0f / frameTime : 0.0f;
            var dtRatio = _invDt0 * frameTime;

            var updateBeforeSolve = new PhysicsUpdateBeforeMapSolveEvent(prediction, this, frameTime);
            _entityManager.EventBus.RaiseEvent(EventSource.Local, ref updateBeforeSolve);

            ContactManager.Collide();
            // Don't run collision behaviors during FrameUpdate?
            if (!prediction)
                ContactManager.PreSolve(frameTime);

            // Integrate velocities, solve velocity constraints, and do integration.
            Solve(frameTime, dtRatio, invDt, prediction, substepping);

            // TODO: SolveTOI

            var updateAfterSolve = new PhysicsUpdateAfterMapSolveEvent(prediction, this, frameTime);
            _entityManager.EventBus.RaiseEvent(EventSource.Local, ref updateAfterSolve);

            // Box2d recommends clearing (if you are) during fixed updates rather than variable if you are using it
            if (!prediction && AutoClearForces)
                ClearForces();

            _invDt0 = invDt;
        }

        /// <summary>
        ///     Go through all of the deferred MoveEvents and then run them
        /// </summary>
        public virtual void ProcessQueue()
        {
            // We'll store the WorldAABB on the MoveEvent given a lot of stuff ends up re-calculating it.
            foreach (var xform in DeferredUpdates)
            {
                xform.RunDeferred();
            }

            DeferredUpdates.Clear();
        }

        private void Solve(float frameTime, float dtRatio, float invDt, bool prediction, bool substepping)
        {
            _islandManager.InitializePools();

            DebugTools.Assert(_islandSet.Count == 0);

            var contactNode = ContactManager._activeContacts.First;

            while (contactNode != null)
            {
                var contact = contactNode.Value;
                contactNode = contactNode.Next;
                contact.Flags &= ~ContactFlags.Island;
            }

            // Build and simulated islands from awake bodies.
            _bodyStack.EnsureCapacity(AwakeBodies.Count);
            _islandSet.EnsureCapacity(AwakeBodies.Count);
            _awakeBodyList.AddRange(AwakeBodies);

            var metaQuery = _entityManager.GetEntityQuery<MetaDataComponent>();
            var jointQuery = _entityManager.GetEntityQuery<JointComponent>();

            // Build the relevant islands / graphs for all bodies.
            foreach (var seed in _awakeBodyList)
            {
                // I tried not running prediction for non-contacted entities but unfortunately it looked like shit
                // when contact broke so if you want to try that then GOOD LUCK.
                if (seed.Island) continue;

                if (!metaQuery.TryGetComponent(seed.Owner, out var metadata))
                {
                    Logger.ErrorS("physics", $"Found deleted entity {_entityManager.ToPrettyString(seed.Owner)} on map!");
                    RemoveSleepBody(seed);
                    continue;
                }

                if ((metadata.EntityPaused && !seed.IgnorePaused) ||
                    (prediction && !seed.Predict) ||
                    !seed.CanCollide ||
                    seed.BodyType == BodyType.Static)
                {
                    continue;
                }

                // Start of a new island
                _islandBodies.Clear();
                _islandContacts.Clear();
                _islandJoints.Clear();
                _bodyStack.Push(seed);

                // TODO: Probably don't need _islandSet anymore.
                seed.Island = true;

                while (_bodyStack.TryPop(out var body))
                {
                    _islandBodies.Add(body);
                    _islandSet.Add(body);

                    // Static bodies don't propagate islands
                    if (body.BodyType == BodyType.Static) continue;

                    // As static bodies can never be awake (unlike Farseer) we'll set this after the check.
                    Physics.SetAwake(body, true, updateSleepTime: false);

                    var node = body.Contacts.First;

                    while (node != null)
                    {
                        var contact = node.Value;
                        node = node.Next;

                        // Has this contact already been added to an island?
                        if ((contact.Flags & ContactFlags.Island) != 0x0) continue;

                        // Is this contact solid and touching?
                        if (!contact.Enabled || !contact.IsTouching) continue;

                        // Skip sensors.
                        if (contact.FixtureA?.Hard != true || contact.FixtureB?.Hard != true) continue;

                        _islandContacts.Add(contact);
                        contact.Flags |= ContactFlags.Island;
                        var bodyA = contact.FixtureA!.Body;
                        var bodyB = contact.FixtureB!.Body;

                        var other = bodyA == body ? bodyB : bodyA;

                        // Was the other body already added to this island?
                        if (other.Island) continue;

                        _bodyStack.Push(other);
                        other.Island = true;
                    }

                    if (!jointQuery.TryGetComponent(body.Owner, out var jointComponent)) continue;

                    foreach (var (_, joint) in jointComponent.Joints)
                    {
                        if (joint.IslandFlag) continue;

                        var other = joint.BodyAUid == body.Owner
                            ? _entityManager.GetComponent<PhysicsComponent>(joint.BodyBUid)
                            : _entityManager.GetComponent<PhysicsComponent>(joint.BodyAUid);

                        // Don't simulate joints connected to inactive bodies.
                        if (!other.CanCollide) continue;

                        _islandJoints.Add(joint);
                        joint.IslandFlag = true;

                        if (other.Island) continue;

                        _bodyStack.Push(other);
                        other.Island = true;
                    }
                }

                _islandManager
                    .AllocateIsland(_islandBodies.Count, _islandContacts.Count, _islandJoints.Count)
                    .Append(_islandBodies, _islandContacts, _islandJoints);

                _joints.AddRange(_islandJoints);

                // Allow static bodies to be re-used in other islands
                for (var i = 0; i < _islandBodies.Count; i++)
                {
                    var body = _islandBodies[i];

                    // Static bodies can participate in other islands
                    if (body.BodyType == BodyType.Static)
                    {
                        body.Island = false;
                    }
                }
            }

            SolveIslands(frameTime, dtRatio, invDt, prediction, substepping);
            Cleanup(frameTime);
        }

        protected virtual void Cleanup(float frameTime)
        {
            foreach (var body in _islandSet)
            {
                if (!body.Island || body.Deleted)
                {
                    continue;
                }

                body.IslandIndex.Clear();
                body.Island = false;
                DebugTools.Assert(body.BodyType != BodyType.Static);

                // So Box2D would update broadphase here buutttt we'll just wait until MoveEvent queue is used.
            }

            _islandSet.Clear();
            _awakeBodyList.Clear();

            foreach (var joint in _joints)
            {
                joint.IslandFlag = false;
            }

            _joints.Clear();
        }

        private void SolveIslands(float frameTime, float dtRatio, float invDt, bool prediction, bool substepping)
        {
            var islands = _islandManager.GetActive;
            // Islands are already pre-sorted
            var iBegin = 0;

            while (iBegin < islands.Count)
            {
                var island = islands[iBegin];

                island.Solve(Gravity, frameTime, dtRatio, invDt, prediction);
                iBegin++;
                // TODO: Submit rest in parallel if applicable
            }

            // TODO: parallel dispatch here

            // Update bodies sequentially to avoid race conditions. May be able to do this parallel someday
            // but easier to just do this for now.
            foreach (var island in islands)
            {
                island.UpdateBodies(DeferredUpdates, substepping);
                island.SleepBodies(prediction, frameTime);
            }
        }

        private void ClearForces()
        {
            foreach (var body in AwakeBodies)
            {
                body.Force = Vector2.Zero;
                body.Torque = 0.0f;
            }
        }
    }

    [ByRefEvent]
    public readonly struct PhysicsUpdateBeforeMapSolveEvent
    {
        public readonly bool Prediction;
        public readonly SharedPhysicsMapComponent MapComponent;
        public readonly float DeltaTime;

        public PhysicsUpdateBeforeMapSolveEvent(bool prediction, SharedPhysicsMapComponent mapComponent, float deltaTime)
        {
            Prediction = prediction;
            MapComponent = mapComponent;
            DeltaTime = deltaTime;
        }
    }

    [ByRefEvent]
    public readonly struct PhysicsUpdateAfterMapSolveEvent
    {
        public readonly bool Prediction;
        public readonly SharedPhysicsMapComponent MapComponent;
        public readonly float DeltaTime;

        public PhysicsUpdateAfterMapSolveEvent(bool prediction, SharedPhysicsMapComponent mapComponent, float deltaTime)
        {
            Prediction = prediction;
            MapComponent = mapComponent;
            DeltaTime = deltaTime;
        }
    }
}<|MERGE_RESOLUTION|>--- conflicted
+++ resolved
@@ -86,11 +86,7 @@
             if (bodyQuery.TryGetComponent(uid, out var body) &&
                 body.BodyType == BodyType.Dynamic)
             {
-<<<<<<< HEAD
-                Physics.WakeBody(body);
-=======
                 Physics.WakeBody(uid, body);
->>>>>>> b09ddf98
             }
 
             var xform = xformQuery.GetComponent(uid);
