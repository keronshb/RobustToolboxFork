using System;
using System.Collections.Generic;
using Prometheus;
using Robust.Shared.Configuration;
using Robust.Shared.Containers;
using Robust.Shared.GameObjects;
using Robust.Shared.GameStates;
using Robust.Shared.IoC;
using Robust.Shared.Log;
using Robust.Shared.Map;
using Robust.Shared.Map.Components;
using Robust.Shared.Maths;
using Robust.Shared.Physics.Collision;
using Robust.Shared.Physics.Components;
using Robust.Shared.Physics.Dynamics;
using Robust.Shared.Physics.Events;
using Robust.Shared.Utility;
using DependencyAttribute = Robust.Shared.IoC.DependencyAttribute;

namespace Robust.Shared.Physics.Systems
{
    public abstract partial class SharedPhysicsSystem : EntitySystem
    {
        /*
         * TODO:

         * Raycasts for non-box shapes.
         * SetTransformIgnoreContacts for teleports (and anything else left on the physics body in Farseer)
         * TOI Solver (continuous collision detection)
         * Poly cutting
         * Chain shape
         */

        public static readonly Histogram TickUsageControllerBeforeSolveHistogram = Metrics.CreateHistogram("robust_entity_physics_controller_before_solve",
            "Amount of time spent running a controller's UpdateBeforeSolve", new HistogramConfiguration
            {
                LabelNames = new[] {"controller"},
                Buckets = Histogram.ExponentialBuckets(0.000_001, 1.5, 25)
            });

        public static readonly Histogram TickUsageControllerAfterSolveHistogram = Metrics.CreateHistogram("robust_entity_physics_controller_after_solve",
            "Amount of time spent running a controller's UpdateAfterSolve", new HistogramConfiguration
            {
                LabelNames = new[] {"controller"},
                Buckets = Histogram.ExponentialBuckets(0.000_001, 1.5, 25)
            });

        [Dependency] private readonly SharedBroadphaseSystem _broadphase = default!;
        [Dependency] private readonly EntityLookupSystem _lookup = default!;
        [Dependency] private readonly SharedJointSystem _joints = default!;
        [Dependency] private readonly SharedGridTraversalSystem _traversal = default!;
        [Dependency] private readonly SharedDebugPhysicsSystem _debugPhysics = default!;
        [Dependency] private readonly IManifoldManager _manifoldManager = default!;
        [Dependency] protected readonly IMapManager MapManager = default!;
        [Dependency] private readonly IPhysicsManager _physicsManager = default!;
<<<<<<< HEAD
        [Dependency] private readonly IConfigurationManager _configurationManager = default!;
=======
        [Dependency] private readonly IIslandManager _islandManager = default!;
        [Dependency] private readonly IConfigurationManager _cfg = default!;
        [Dependency] private readonly IDependencyCollection _deps = default!;
>>>>>>> 3a05a829

        public Action<Fixture, Fixture, float, Vector2>? KinematicControllerCollision;

        public bool MetricsEnabled { get; protected set; }

        /// <summary>
        /// Used to cache an entity, their local position and local rotation from their <see cref="TransformComponent"/>
        /// Information is cached before the world is simulated to prevent lerping issues with substepping
        /// </summary>
        private Dictionary<EntityUid, (Vector2, Angle)> CachedEntityData = new();

        private ISawmill _sawmill = default!;

        public override void Initialize()
        {
            base.Initialize();

            _sawmill = Logger.GetSawmill("physics");
            _sawmill.Level = LogLevel.Info;

            SubscribeLocalEvent<GridAddEvent>(OnGridAdd);
            SubscribeLocalEvent<PhysicsWakeEvent>(OnWake);
            SubscribeLocalEvent<PhysicsSleepEvent>(OnSleep);
            SubscribeLocalEvent<CollisionChangeEvent>(OnCollisionChange);
            SubscribeLocalEvent<PhysicsComponent, EntGotRemovedFromContainerMessage>(HandleContainerRemoved);
            SubscribeLocalEvent<EntParentChangedMessage>(OnParentChange);
            SubscribeLocalEvent<SharedPhysicsMapComponent, ComponentInit>(HandlePhysicsMapInit);
            SubscribeLocalEvent<SharedPhysicsMapComponent, ComponentRemove>(HandlePhysicsMapRemove);
            SubscribeLocalEvent<PhysicsComponent, ComponentInit>(OnPhysicsInit);
            SubscribeLocalEvent<PhysicsComponent, ComponentRemove>(OnPhysicsRemove);
            SubscribeLocalEvent<PhysicsComponent, ComponentGetState>(OnPhysicsGetState);
            SubscribeLocalEvent<PhysicsComponent, ComponentHandleState>(OnPhysicsHandleState);

            _islandManager.Initialize();

            _cfg.OnValueChanged(CVars.AutoClearForces, OnAutoClearChange);
        }

        private void OnPhysicsRemove(EntityUid uid, PhysicsComponent component, ComponentRemove args)
        {
            SetCanCollide(component, false, false);
            DebugTools.Assert(!component.Awake);
        }

        private void OnCollisionChange(ref CollisionChangeEvent ev)
        {
            var mapId = Transform(ev.Body.Owner).MapID;

            if (mapId == MapId.Nullspace)
                return;

            if (!ev.CanCollide)
            {
                DestroyContacts(ev.Body);
            }
        }

        private void HandlePhysicsMapInit(EntityUid uid, SharedPhysicsMapComponent component, ComponentInit args)
        {
            _deps.InjectDependencies(component);
            component.BroadphaseSystem = _broadphase;
            component.ContactManager = new(_debugPhysics, _manifoldManager, EntityManager, _physicsManager, _cfg);
            component.ContactManager.Initialize();
            component.ContactManager.MapId = component.MapId;
            component.AutoClearForces = _cfg.GetCVar(CVars.AutoClearForces);

            component.ContactManager.KinematicControllerCollision += KinematicControllerCollision;
        }

        private void OnAutoClearChange(bool value)
        {
            var enumerator = AllEntityQuery<SharedPhysicsMapComponent>();

            while (enumerator.MoveNext(out var comp))
            {
                comp.AutoClearForces = value;
            }
        }

        private void HandlePhysicsMapRemove(EntityUid uid, SharedPhysicsMapComponent component, ComponentRemove args)
        {
            // THis entity might be getting deleted before ever having been initialized.
            if (component.ContactManager == null)
                return;

            component.ContactManager.KinematicControllerCollision -= KinematicControllerCollision;
            component.ContactManager.Shutdown();
        }

        private void OnParentChange(ref EntParentChangedMessage args)
        {
            // We do not have a directed/body subscription, because the entity changing parents may not have a physics component, but one of its children might.
            var uid = args.Entity;
            var xform = args.Transform;

            // If this entity has yet to be initialized, then we can skip this as equivalent code will get run during
            // init anyways. HOWEVER: it is possible that one of the children of this entity are already post-init, in
            // which case they still need to handle map changes. This frequently happens when clients receives a server
            // state where a known/old entity gets attached to a new, previously unknown, entity. The new entity will be
            // uninitialized but have an initialized child.
            if (xform.ChildCount == 0 && LifeStage(uid) < EntityLifeStage.Initialized)
                return;

            // Is this entity getting recursively detached after it's parent was already detached to null?
            if (args.OldMapId == MapId.Nullspace && xform.MapID == MapId.Nullspace)
                return;

            var body = CompOrNull<PhysicsComponent>(uid);

            // Handle map changes
            if (args.OldMapId != xform.MapID)
            {
                // This will also handle broadphase updating & joint clearing.
                HandleMapChange(xform, body, args.OldMapId, xform.MapID);
            }

            if (args.OldMapId != xform.MapID)
                return;

            if (body != null)
                HandleParentChangeVelocity(uid, body, ref args, xform);
        }

        /// <summary>
        ///     Recursively add/remove from awake bodies, clear joints, remove from move buffer, and update broadphase.
        /// </summary>
        private void HandleMapChange(TransformComponent xform, PhysicsComponent? body, MapId oldMapId, MapId newMapId)
        {
            var bodyQuery = GetEntityQuery<PhysicsComponent>();
            var xformQuery = GetEntityQuery<TransformComponent>();
            var jointQuery = GetEntityQuery<JointComponent>();
            var fixturesQuery = GetEntityQuery<FixturesComponent>();
            var broadQuery = GetEntityQuery<BroadphaseComponent>();

            TryComp(MapManager.GetMapEntityId(oldMapId), out SharedPhysicsMapComponent? oldMap);
            TryComp(MapManager.GetMapEntityId(newMapId), out SharedPhysicsMapComponent? newMap);

            Dictionary<FixtureProxy, Box2>? oldMoveBuffer = null;

            if (oldMap != null)
            {
                oldMoveBuffer = oldMap.MoveBuffer;
            }

            RecursiveMapUpdate(xform, body, newMapId, newMap, oldMap, oldMoveBuffer, bodyQuery, xformQuery, fixturesQuery, jointQuery, broadQuery);
        }

        /// <summary>
        ///     Recursively add/remove from awake bodies, clear joints, remove from move buffer, and update broadphase.
        /// </summary>
        private void RecursiveMapUpdate(
            TransformComponent xform,
            PhysicsComponent? body,
            MapId newMapId,
            SharedPhysicsMapComponent? newMap,
            SharedPhysicsMapComponent? oldMap,
            Dictionary<FixtureProxy, Box2>? oldMoveBuffer,
            EntityQuery<PhysicsComponent> bodyQuery,
            EntityQuery<TransformComponent> xformQuery,
            EntityQuery<FixturesComponent> fixturesQuery,
            EntityQuery<JointComponent> jointQuery,
            EntityQuery<BroadphaseComponent> broadQuery)
        {
            var uid = xform.Owner;

            DebugTools.Assert(!Deleted(uid));

            // This entity may not have a body, but some of its children might:
            if (body != null)
            {
                if (body.Awake)
                {
                    oldMap?.RemoveSleepBody(body);
                    newMap?.AddAwakeBody(body);
                    DebugTools.Assert(body.Awake);
                }
                else
                    DebugTools.Assert(oldMap?.AwakeBodies.Contains(body) != true);

                // TODO: Could potentially migrate these but would need more thinking
                if (oldMap != null)
                    DestroyContacts(body, oldMap); // This can modify body.Awake
                DebugTools.Assert(body.Contacts.Count == 0);
            }

            if (jointQuery.TryGetComponent(uid, out var joint))
                _joints.ClearJoints(uid, joint);

            var childEnumerator = xform.ChildEnumerator;
            while (childEnumerator.MoveNext(out var child))
            {
                if (xformQuery.TryGetComponent(child, out var childXform))
                {
                    bodyQuery.TryGetComponent(child, out var childBody);
                    RecursiveMapUpdate(childXform, childBody, newMapId, newMap, oldMap, oldMoveBuffer, bodyQuery, xformQuery, fixturesQuery, jointQuery, broadQuery);
                }

            }
        }

        private void OnGridAdd(GridAddEvent ev)
        {
            var guid = ev.EntityUid;

            // If it's mapgrid then no physics.
            if (HasComp<MapComponent>(guid))
                return;

            var body = EnsureComp<PhysicsComponent>(guid);
            SetCanCollide(body, true);
            SetBodyType(body, BodyType.Static);
        }

        public override void Shutdown()
        {
            base.Shutdown();

            _cfg.UnsubValueChanged(CVars.AutoClearForces, OnAutoClearChange);
        }

        private void OnWake(ref PhysicsWakeEvent @event)
        {
            var mapId = EntityManager.GetComponent<TransformComponent>(@event.Body.Owner).MapID;

            if (mapId == MapId.Nullspace)
                return;

            EntityUid tempQualifier = MapManager.GetMapEntityId(mapId);
            EntityManager.GetComponent<SharedPhysicsMapComponent>(tempQualifier).AddAwakeBody(@event.Body);
        }

        private void OnSleep(ref PhysicsSleepEvent @event)
        {
            var mapId = EntityManager.GetComponent<TransformComponent>(@event.Body.Owner).MapID;

            if (mapId == MapId.Nullspace)
                return;

            EntityUid tempQualifier = MapManager.GetMapEntityId(mapId);
            EntityManager.GetComponent<SharedPhysicsMapComponent>(tempQualifier).RemoveSleepBody(@event.Body);
        }

        private void HandleContainerRemoved(EntityUid uid, PhysicsComponent physics, EntGotRemovedFromContainerMessage message)
        {
            // If entity being deleted then the parent change will already be handled elsewhere and we don't want to re-add it to the map.
            if (MetaData(uid).EntityLifeStage >= EntityLifeStage.Terminating) return;

            // If this entity is only meant to collide when anchored, return early.
            if (TryComp(uid, out CollideOnAnchorComponent? collideComp) && collideComp.Enable)
                return;

            WakeBody(physics);
        }

        /// <summary>
        ///     Simulates the physical world for a given amount of time.
        /// </summary>
        /// <param name="deltaTime">Delta Time in seconds of how long to simulate the world.</param>
        /// <param name="prediction">Should only predicted entities be considered in this simulation step?</param>
        protected void SimulateWorld(float deltaTime, bool prediction)
        {
            var targetMinTickrate = (float) _configurationManager.GetCVar(CVars.TargetMinimumTickrate);
            var serverTickrate = (float) _configurationManager.GetCVar(CVars.NetTickrate);
            var substeps = (int)Math.Ceiling(targetMinTickrate / serverTickrate);

            //Grab the transforms and cache the entity, their local position and local rotation to use after the physics step
            foreach (var xformComp in EntityManager.EntityQuery<TransformComponent>(true))
            {
                CachedEntityData.Add(xformComp.Owner, (xformComp.LocalPosition, xformComp.LocalRotation));
            }

            var substepping = false;

            for (int i = 0; i < substeps; i++)
            {
                var frameTime = deltaTime / substeps;

                var updateBeforeSolve = new PhysicsUpdateBeforeSolveEvent(prediction, frameTime);
                RaiseLocalEvent(ref updateBeforeSolve);

                if (substeps > 1)
                    substepping = true;

                foreach (var comp in EntityManager.EntityQuery<SharedPhysicsMapComponent>(true))
                {
                    comp.Step(frameTime, prediction, substepping);

                    _physicsManager.ClearTransforms();
                }

                var updateAfterSolve = new PhysicsUpdateAfterSolveEvent(prediction, frameTime);
                RaiseLocalEvent(ref updateAfterSolve);
            }

            // Go through and run all of the deferred events now
            // Also compares the position pre physics and post physics to fix substep lerping issues
            foreach (var comp in EntityManager.EntityQuery<SharedPhysicsMapComponent>(true))
            {
                comp.ProcessQueue(CachedEntityData);
            }

            _traversal.ProcessMovement();
            CachedEntityData.Clear();
        }

        internal static (int Batches, int BatchSize) GetBatch(int count, int minimumBatchSize)
        {
            var batches = Math.Min(
                (int) MathF.Ceiling((float) count / minimumBatchSize),
                Math.Max(1, Environment.ProcessorCount));
            var batchSize = (int) MathF.Ceiling((float) count / batches);

            return (batches, batchSize);
        }
    }

    [ByRefEvent]
    public readonly struct PhysicsUpdateAfterSolveEvent
    {
        public readonly bool Prediction;
        public readonly float DeltaTime;

        public PhysicsUpdateAfterSolveEvent(bool prediction, float deltaTime)
        {
            Prediction = prediction;
            DeltaTime = deltaTime;
        }
    }

    [ByRefEvent]
    public readonly struct PhysicsUpdateBeforeSolveEvent
    {
        public readonly bool Prediction;
        public readonly float DeltaTime;

        public PhysicsUpdateBeforeSolveEvent(bool prediction, float deltaTime)
        {
            Prediction = prediction;
            DeltaTime = deltaTime;
        }
    }
}<|MERGE_RESOLUTION|>--- conflicted
+++ resolved
@@ -53,13 +53,10 @@
         [Dependency] private readonly IManifoldManager _manifoldManager = default!;
         [Dependency] protected readonly IMapManager MapManager = default!;
         [Dependency] private readonly IPhysicsManager _physicsManager = default!;
-<<<<<<< HEAD
-        [Dependency] private readonly IConfigurationManager _configurationManager = default!;
-=======
         [Dependency] private readonly IIslandManager _islandManager = default!;
         [Dependency] private readonly IConfigurationManager _cfg = default!;
         [Dependency] private readonly IDependencyCollection _deps = default!;
->>>>>>> 3a05a829
+        [Dependency] private readonly IConfigurationManager _configurationManager = default!;
 
         public Action<Fixture, Fixture, float, Vector2>? KinematicControllerCollision;
 
