﻿using System.Collections.Generic;
using Lidgren.Network;
using SS13_Shared;
using SS13_Shared.GO;
using ServerInterfaces.GameObject;

namespace SGO
{
    public class EquipmentComponent : GameObjectComponent
    {
<<<<<<< HEAD
=======
        public Dictionary<EquipmentSlot, Entity> equippedEntities = new Dictionary<EquipmentSlot,Entity>();
>>>>>>> 001e08b3
        protected List<EquipmentSlot> activeSlots = new List<EquipmentSlot>();
        protected Dictionary<EquipmentSlot, IEntity> equippedEntities = new Dictionary<EquipmentSlot, IEntity>();

        public EquipmentComponent()
        {
            family = ComponentFamily.Equipment;
        }

        public override ComponentReplyMessage RecieveMessage(object sender, ComponentMessageType type,
                                                             params object[] list)
        {
            ComponentReplyMessage reply = base.RecieveMessage(sender, type, list);

            if (sender == this)
                return ComponentReplyMessage.Empty;

            switch (type)
            {
                case ComponentMessageType.DisassociateEntity:
                    UnEquipEntity((Entity) list[0]);
                    break;
                case ComponentMessageType.EquipItemToPart: //Equip an entity straight up.
                    EquipEntityToPart((EquipmentSlot) list[0], (Entity) list[1]);
                    break;
                case ComponentMessageType.EquipItem:
                    EquipEntity((Entity) list[0]);
                    break;
                case ComponentMessageType.EquipItemInHand: //Move an entity from a hand to an equipment slot
                    EquipEntityInHand();
                    break;
                case ComponentMessageType.UnEquipItemToFloor: //remove an entity from a slot and drop it on the floor
                    UnEquipEntity((Entity) list[0]);
                    break;
                case ComponentMessageType.UnEquipItemToHand:
                    //remove an entity from a slot and put it in the current hand slot.
                    if (!Owner.HasComponent(ComponentFamily.Hands))
                        break; //TODO REAL ERROR MESSAGE OR SOME FUCK SHIT
                    UnEquipEntityToHand((Entity) list[0]);
                    break;
                case ComponentMessageType.UnEquipItemToSpecifiedHand:
                    //remove an entity from a slot and put it in the current hand slot.
                    if (!Owner.HasComponent(ComponentFamily.Hands))
                        break; //TODO REAL ERROR MESSAGE OR SOME FUCK SHIT
                    UnEquipEntityToHand((Entity) list[0], (Hand) list[1]);
                    break;
            }

            return reply;
        }

        public override void HandleNetworkMessage(IncomingEntityComponentMessage message, NetConnection client)
        {
            if (message.ComponentFamily == ComponentFamily.Equipment)
            {
                var type = (ComponentMessageType) message.MessageParameters[0];
                var replies = new List<ComponentReplyMessage>();
                switch (type) //Why does this send messages to itself THIS IS DUMB AND WILL BREAK THINGS. BZZZ
                {
                    case ComponentMessageType.EquipItem:
                        EquipEntity(EntityManager.Singleton.GetEntity((int) message.MessageParameters[1]));
                        break;
                    case ComponentMessageType.EquipItemInHand:
                        EquipEntityInHand();
                        break;
                    case ComponentMessageType.EquipItemToPart:
                        EquipEntityToPart((EquipmentSlot) message.MessageParameters[1],
                                          EntityManager.Singleton.GetEntity((int) message.MessageParameters[2]));
                        break;
                    case ComponentMessageType.UnEquipItemToFloor:
                        UnEquipEntity(EntityManager.Singleton.GetEntity((int) message.MessageParameters[1]));
                        break;
                    case ComponentMessageType.UnEquipItemToHand:
                        if (!Owner.HasComponent(ComponentFamily.Hands))
                            return; //TODO REAL ERROR MESSAGE OR SOME FUCK SHIT
                        UnEquipEntityToHand(EntityManager.Singleton.GetEntity((int) message.MessageParameters[1]));
                        break;
                    case ComponentMessageType.UnEquipItemToSpecifiedHand:
                        if (!Owner.HasComponent(ComponentFamily.Hands))
                            return; //TODO REAL ERROR MESSAGE OR SOME FUCK SHIT
                        UnEquipEntityToHand(EntityManager.Singleton.GetEntity((int) message.MessageParameters[1]),
                                            (Hand) message.MessageParameters[2]);
                        break;
                }
            }
        }

        public override void HandleInstantiationMessage(NetConnection netConnection)
        {
            foreach (EquipmentSlot p in equippedEntities.Keys)
            {
                if (!IsEmpty(p))
                {
                    var e = equippedEntities[p];
                    e.SendMessage(this, ComponentMessageType.ItemEquipped, Owner);
                    Owner.SendComponentNetworkMessage(this, NetDeliveryMethod.ReliableUnordered, netConnection,
                                                      EquipmentComponentNetMessage.ItemEquipped, p, e.Uid);
                }
            }
        }

        // Equips Entity e to Part part
        private void EquipEntityToPart(EquipmentSlot part, IEntity e)
        {
            if (equippedEntities.ContainsValue(e)) //Its already equipped? Unequip first. This shouldnt happen.
                UnEquipEntity(e);

            if (CanEquip(e)) //If the part is empty, the part exists on this mob, and the entity specified is not null
            {
                RemoveFromOtherComps(e);

                equippedEntities.Add(part, e);
                e.SendMessage(this, ComponentMessageType.ItemEquipped, Owner);
                Owner.SendComponentNetworkMessage(this, NetDeliveryMethod.ReliableUnordered, null,
                                                  EquipmentComponentNetMessage.ItemEquipped, part, e.Uid);
            }
        }

        // Equips Entity e and automatically finds the appropriate part
        private void EquipEntity(IEntity e)
        {
            if (equippedEntities.ContainsValue(e)) //Its already equipped? Unequip first. This shouldnt happen.
                UnEquipEntity(e);

            if (CanEquip(e))
            {
                ComponentReplyMessage reply = e.SendMessage(this, ComponentFamily.Equippable,
                                                            ComponentMessageType.GetWearLoc);
                if (reply.MessageType == ComponentMessageType.ReturnWearLoc)
                {
                    RemoveFromOtherComps(e);
                    EquipEntityToPart((EquipmentSlot) reply.ParamsList[0], e);
                }
            }
        }

        // Equips whatever we currently have in our active hand
        private void EquipEntityInHand()
        {
            if (!Owner.HasComponent(ComponentFamily.Hands))
            {
                return; //TODO REAL ERROR MESSAGE OR SOME FUCK SHIT
            }
            //Get the item in the hand
            ComponentReplyMessage reply = Owner.SendMessage(this, ComponentFamily.Hands,
                                                            ComponentMessageType.GetActiveHandItem);
            if (reply.MessageType == ComponentMessageType.ReturnActiveHandItem && CanEquip((Entity) reply.ParamsList[0]))
            {
                RemoveFromOtherComps((Entity) reply.ParamsList[0]);
                //Equip
                EquipEntity((Entity) reply.ParamsList[0]);
            }
        }

        // Unequips the entity from Part part
        private void UnEquipEntity(EquipmentSlot part)
        {
            if (!IsEmpty(part)) //If the part is not empty
            {
                equippedEntities[part].SendMessage(this, ComponentMessageType.ItemUnEquipped);
                Owner.SendComponentNetworkMessage(this, NetDeliveryMethod.ReliableUnordered, null,
                                                  EquipmentComponentNetMessage.ItemUnEquipped, part,
                                                  equippedEntities[part].Uid);
                equippedEntities.Remove(part);
            }
        }

        private void UnEquipEntityToHand(IEntity e)
        {
            UnEquipEntity(e);
            //HumanHandsComponent hh = (HumanHandsComponent)Owner.GetComponent(ComponentFamily.Hands);
            Owner.SendMessage(this, ComponentMessageType.PickUpItem, e);
        }

        private void UnEquipEntityToHand(IEntity e, Hand h)
        {
            var hands = (HumanHandsComponent) Owner.GetComponent(ComponentFamily.Hands);
            ComponentReplyMessage reply = Owner.SendMessage(this, ComponentFamily.Hands, ComponentMessageType.IsHandEmpty, h);
            if (reply.MessageType == ComponentMessageType.IsHandEmptyReply && (bool) reply.ParamsList[0])
            {
                UnEquipEntity(e);
                Owner.SendMessage(this, ComponentMessageType.PickUpItemToHand, e, h);
            }
        }

        // Unequips entity e 
        private void UnEquipEntity(IEntity e)
        {
            EquipmentSlot key;
            foreach (var kvp in equippedEntities)
            {
                if (kvp.Value == e)
                {
                    key = kvp.Key;
                    UnEquipEntity(key);
                    break;
                }
            }
        }

        // Unequips all entites
        private void UnEquipAllEntities()
        {
            foreach (Entity e in equippedEntities.Values)
            {
                UnEquipEntity(e);
            }
        }

        private bool IsItem(IEntity e)
        {
            if (e.HasComponent(ComponentFamily.Item)) //We can only equip items derp
                return true;
            return false;
        }

        private IEntity GetEntity(EquipmentSlot part)
        {
            if (!IsEmpty(part))
                return equippedEntities[part];
            else
                return null;
        }

        private bool IsEmpty(EquipmentSlot part)
        {
            if (equippedEntities.ContainsKey(part))
                return false;
            return true;
        }

        private void RemoveFromOtherComps(IEntity entity)
        {
            Entity holder = null;
            if (entity.HasComponent(ComponentFamily.Item))
                holder = ((BasicItemComponent) entity.GetComponent(ComponentFamily.Item)).currentHolder;
            if (holder == null && entity.HasComponent(ComponentFamily.Equippable))
                holder = ((EquippableComponent) entity.GetComponent(ComponentFamily.Equippable)).currentWearer;
            if (holder != null) holder.SendMessage(this, ComponentMessageType.DisassociateEntity, entity);
            else Owner.SendMessage(this, ComponentMessageType.DisassociateEntity, entity);
        }

        private bool CanEquip(IEntity e)
        {
            if (!e.HasComponent(ComponentFamily.Equippable))
                return false;

            ComponentReplyMessage reply = e.SendMessage(this, ComponentFamily.Equippable,
                                                        ComponentMessageType.GetWearLoc);
            if (reply.MessageType == ComponentMessageType.ReturnWearLoc)
            {
                if (IsItem(e) && IsEmpty((EquipmentSlot) reply.ParamsList[0]) && e != null &&
                    activeSlots.Contains((EquipmentSlot) reply.ParamsList[0]))
                {
                    return true;
                }
            }

            return false;
        }
    }
}<|MERGE_RESOLUTION|>--- conflicted
+++ resolved
@@ -1,275 +1,272 @@
-﻿using System.Collections.Generic;
-using Lidgren.Network;
-using SS13_Shared;
-using SS13_Shared.GO;
-using ServerInterfaces.GameObject;
-
-namespace SGO
-{
-    public class EquipmentComponent : GameObjectComponent
-    {
-<<<<<<< HEAD
-=======
-        public Dictionary<EquipmentSlot, Entity> equippedEntities = new Dictionary<EquipmentSlot,Entity>();
->>>>>>> 001e08b3
-        protected List<EquipmentSlot> activeSlots = new List<EquipmentSlot>();
-        protected Dictionary<EquipmentSlot, IEntity> equippedEntities = new Dictionary<EquipmentSlot, IEntity>();
-
-        public EquipmentComponent()
-        {
-            family = ComponentFamily.Equipment;
-        }
-
-        public override ComponentReplyMessage RecieveMessage(object sender, ComponentMessageType type,
-                                                             params object[] list)
-        {
-            ComponentReplyMessage reply = base.RecieveMessage(sender, type, list);
-
-            if (sender == this)
-                return ComponentReplyMessage.Empty;
-
-            switch (type)
-            {
-                case ComponentMessageType.DisassociateEntity:
-                    UnEquipEntity((Entity) list[0]);
-                    break;
-                case ComponentMessageType.EquipItemToPart: //Equip an entity straight up.
-                    EquipEntityToPart((EquipmentSlot) list[0], (Entity) list[1]);
-                    break;
-                case ComponentMessageType.EquipItem:
-                    EquipEntity((Entity) list[0]);
-                    break;
-                case ComponentMessageType.EquipItemInHand: //Move an entity from a hand to an equipment slot
-                    EquipEntityInHand();
-                    break;
-                case ComponentMessageType.UnEquipItemToFloor: //remove an entity from a slot and drop it on the floor
-                    UnEquipEntity((Entity) list[0]);
-                    break;
-                case ComponentMessageType.UnEquipItemToHand:
-                    //remove an entity from a slot and put it in the current hand slot.
-                    if (!Owner.HasComponent(ComponentFamily.Hands))
-                        break; //TODO REAL ERROR MESSAGE OR SOME FUCK SHIT
-                    UnEquipEntityToHand((Entity) list[0]);
-                    break;
-                case ComponentMessageType.UnEquipItemToSpecifiedHand:
-                    //remove an entity from a slot and put it in the current hand slot.
-                    if (!Owner.HasComponent(ComponentFamily.Hands))
-                        break; //TODO REAL ERROR MESSAGE OR SOME FUCK SHIT
-                    UnEquipEntityToHand((Entity) list[0], (Hand) list[1]);
-                    break;
-            }
-
-            return reply;
-        }
-
-        public override void HandleNetworkMessage(IncomingEntityComponentMessage message, NetConnection client)
-        {
-            if (message.ComponentFamily == ComponentFamily.Equipment)
-            {
-                var type = (ComponentMessageType) message.MessageParameters[0];
-                var replies = new List<ComponentReplyMessage>();
-                switch (type) //Why does this send messages to itself THIS IS DUMB AND WILL BREAK THINGS. BZZZ
-                {
-                    case ComponentMessageType.EquipItem:
-                        EquipEntity(EntityManager.Singleton.GetEntity((int) message.MessageParameters[1]));
-                        break;
-                    case ComponentMessageType.EquipItemInHand:
-                        EquipEntityInHand();
-                        break;
-                    case ComponentMessageType.EquipItemToPart:
-                        EquipEntityToPart((EquipmentSlot) message.MessageParameters[1],
-                                          EntityManager.Singleton.GetEntity((int) message.MessageParameters[2]));
-                        break;
-                    case ComponentMessageType.UnEquipItemToFloor:
-                        UnEquipEntity(EntityManager.Singleton.GetEntity((int) message.MessageParameters[1]));
-                        break;
-                    case ComponentMessageType.UnEquipItemToHand:
-                        if (!Owner.HasComponent(ComponentFamily.Hands))
-                            return; //TODO REAL ERROR MESSAGE OR SOME FUCK SHIT
-                        UnEquipEntityToHand(EntityManager.Singleton.GetEntity((int) message.MessageParameters[1]));
-                        break;
-                    case ComponentMessageType.UnEquipItemToSpecifiedHand:
-                        if (!Owner.HasComponent(ComponentFamily.Hands))
-                            return; //TODO REAL ERROR MESSAGE OR SOME FUCK SHIT
-                        UnEquipEntityToHand(EntityManager.Singleton.GetEntity((int) message.MessageParameters[1]),
-                                            (Hand) message.MessageParameters[2]);
-                        break;
-                }
-            }
-        }
-
-        public override void HandleInstantiationMessage(NetConnection netConnection)
-        {
-            foreach (EquipmentSlot p in equippedEntities.Keys)
-            {
-                if (!IsEmpty(p))
-                {
-                    var e = equippedEntities[p];
-                    e.SendMessage(this, ComponentMessageType.ItemEquipped, Owner);
-                    Owner.SendComponentNetworkMessage(this, NetDeliveryMethod.ReliableUnordered, netConnection,
-                                                      EquipmentComponentNetMessage.ItemEquipped, p, e.Uid);
-                }
-            }
-        }
-
-        // Equips Entity e to Part part
-        private void EquipEntityToPart(EquipmentSlot part, IEntity e)
-        {
-            if (equippedEntities.ContainsValue(e)) //Its already equipped? Unequip first. This shouldnt happen.
-                UnEquipEntity(e);
-
-            if (CanEquip(e)) //If the part is empty, the part exists on this mob, and the entity specified is not null
-            {
-                RemoveFromOtherComps(e);
-
-                equippedEntities.Add(part, e);
-                e.SendMessage(this, ComponentMessageType.ItemEquipped, Owner);
-                Owner.SendComponentNetworkMessage(this, NetDeliveryMethod.ReliableUnordered, null,
-                                                  EquipmentComponentNetMessage.ItemEquipped, part, e.Uid);
-            }
-        }
-
-        // Equips Entity e and automatically finds the appropriate part
-        private void EquipEntity(IEntity e)
-        {
-            if (equippedEntities.ContainsValue(e)) //Its already equipped? Unequip first. This shouldnt happen.
-                UnEquipEntity(e);
-
-            if (CanEquip(e))
-            {
-                ComponentReplyMessage reply = e.SendMessage(this, ComponentFamily.Equippable,
-                                                            ComponentMessageType.GetWearLoc);
-                if (reply.MessageType == ComponentMessageType.ReturnWearLoc)
-                {
-                    RemoveFromOtherComps(e);
-                    EquipEntityToPart((EquipmentSlot) reply.ParamsList[0], e);
-                }
-            }
-        }
-
-        // Equips whatever we currently have in our active hand
-        private void EquipEntityInHand()
-        {
-            if (!Owner.HasComponent(ComponentFamily.Hands))
-            {
-                return; //TODO REAL ERROR MESSAGE OR SOME FUCK SHIT
-            }
-            //Get the item in the hand
-            ComponentReplyMessage reply = Owner.SendMessage(this, ComponentFamily.Hands,
-                                                            ComponentMessageType.GetActiveHandItem);
-            if (reply.MessageType == ComponentMessageType.ReturnActiveHandItem && CanEquip((Entity) reply.ParamsList[0]))
-            {
-                RemoveFromOtherComps((Entity) reply.ParamsList[0]);
-                //Equip
-                EquipEntity((Entity) reply.ParamsList[0]);
-            }
-        }
-
-        // Unequips the entity from Part part
-        private void UnEquipEntity(EquipmentSlot part)
-        {
-            if (!IsEmpty(part)) //If the part is not empty
-            {
-                equippedEntities[part].SendMessage(this, ComponentMessageType.ItemUnEquipped);
-                Owner.SendComponentNetworkMessage(this, NetDeliveryMethod.ReliableUnordered, null,
-                                                  EquipmentComponentNetMessage.ItemUnEquipped, part,
-                                                  equippedEntities[part].Uid);
-                equippedEntities.Remove(part);
-            }
-        }
-
-        private void UnEquipEntityToHand(IEntity e)
-        {
-            UnEquipEntity(e);
-            //HumanHandsComponent hh = (HumanHandsComponent)Owner.GetComponent(ComponentFamily.Hands);
-            Owner.SendMessage(this, ComponentMessageType.PickUpItem, e);
-        }
-
-        private void UnEquipEntityToHand(IEntity e, Hand h)
-        {
-            var hands = (HumanHandsComponent) Owner.GetComponent(ComponentFamily.Hands);
-            ComponentReplyMessage reply = Owner.SendMessage(this, ComponentFamily.Hands, ComponentMessageType.IsHandEmpty, h);
-            if (reply.MessageType == ComponentMessageType.IsHandEmptyReply && (bool) reply.ParamsList[0])
-            {
-                UnEquipEntity(e);
-                Owner.SendMessage(this, ComponentMessageType.PickUpItemToHand, e, h);
-            }
-        }
-
-        // Unequips entity e 
-        private void UnEquipEntity(IEntity e)
-        {
-            EquipmentSlot key;
-            foreach (var kvp in equippedEntities)
-            {
-                if (kvp.Value == e)
-                {
-                    key = kvp.Key;
-                    UnEquipEntity(key);
-                    break;
-                }
-            }
-        }
-
-        // Unequips all entites
-        private void UnEquipAllEntities()
-        {
-            foreach (Entity e in equippedEntities.Values)
-            {
-                UnEquipEntity(e);
-            }
-        }
-
-        private bool IsItem(IEntity e)
-        {
-            if (e.HasComponent(ComponentFamily.Item)) //We can only equip items derp
-                return true;
-            return false;
-        }
-
-        private IEntity GetEntity(EquipmentSlot part)
-        {
-            if (!IsEmpty(part))
-                return equippedEntities[part];
-            else
-                return null;
-        }
-
-        private bool IsEmpty(EquipmentSlot part)
-        {
-            if (equippedEntities.ContainsKey(part))
-                return false;
-            return true;
-        }
-
-        private void RemoveFromOtherComps(IEntity entity)
-        {
-            Entity holder = null;
-            if (entity.HasComponent(ComponentFamily.Item))
-                holder = ((BasicItemComponent) entity.GetComponent(ComponentFamily.Item)).currentHolder;
-            if (holder == null && entity.HasComponent(ComponentFamily.Equippable))
-                holder = ((EquippableComponent) entity.GetComponent(ComponentFamily.Equippable)).currentWearer;
-            if (holder != null) holder.SendMessage(this, ComponentMessageType.DisassociateEntity, entity);
-            else Owner.SendMessage(this, ComponentMessageType.DisassociateEntity, entity);
-        }
-
-        private bool CanEquip(IEntity e)
-        {
-            if (!e.HasComponent(ComponentFamily.Equippable))
-                return false;
-
-            ComponentReplyMessage reply = e.SendMessage(this, ComponentFamily.Equippable,
-                                                        ComponentMessageType.GetWearLoc);
-            if (reply.MessageType == ComponentMessageType.ReturnWearLoc)
-            {
-                if (IsItem(e) && IsEmpty((EquipmentSlot) reply.ParamsList[0]) && e != null &&
-                    activeSlots.Contains((EquipmentSlot) reply.ParamsList[0]))
-                {
-                    return true;
-                }
-            }
-
-            return false;
-        }
-    }
+﻿using System.Collections.Generic;
+using Lidgren.Network;
+using SS13_Shared;
+using SS13_Shared.GO;
+using ServerInterfaces.GameObject;
+
+namespace SGO
+{
+    public class EquipmentComponent : GameObjectComponent
+    {
+        public Dictionary<EquipmentSlot, Entity> equippedEntities = new Dictionary<EquipmentSlot,Entity>();
+        protected List<EquipmentSlot> activeSlots = new List<EquipmentSlot>();
+        protected Dictionary<EquipmentSlot, IEntity> equippedEntities = new Dictionary<EquipmentSlot, IEntity>();
+
+        public EquipmentComponent()
+        {
+            family = ComponentFamily.Equipment;
+        }
+
+        public override ComponentReplyMessage RecieveMessage(object sender, ComponentMessageType type,
+                                                             params object[] list)
+        {
+            ComponentReplyMessage reply = base.RecieveMessage(sender, type, list);
+
+            if (sender == this)
+                return ComponentReplyMessage.Empty;
+
+            switch (type)
+            {
+                case ComponentMessageType.DisassociateEntity:
+                    UnEquipEntity((Entity) list[0]);
+                    break;
+                case ComponentMessageType.EquipItemToPart: //Equip an entity straight up.
+                    EquipEntityToPart((EquipmentSlot) list[0], (Entity) list[1]);
+                    break;
+                case ComponentMessageType.EquipItem:
+                    EquipEntity((Entity) list[0]);
+                    break;
+                case ComponentMessageType.EquipItemInHand: //Move an entity from a hand to an equipment slot
+                    EquipEntityInHand();
+                    break;
+                case ComponentMessageType.UnEquipItemToFloor: //remove an entity from a slot and drop it on the floor
+                    UnEquipEntity((Entity) list[0]);
+                    break;
+                case ComponentMessageType.UnEquipItemToHand:
+                    //remove an entity from a slot and put it in the current hand slot.
+                    if (!Owner.HasComponent(ComponentFamily.Hands))
+                        break; //TODO REAL ERROR MESSAGE OR SOME FUCK SHIT
+                    UnEquipEntityToHand((Entity) list[0]);
+                    break;
+                case ComponentMessageType.UnEquipItemToSpecifiedHand:
+                    //remove an entity from a slot and put it in the current hand slot.
+                    if (!Owner.HasComponent(ComponentFamily.Hands))
+                        break; //TODO REAL ERROR MESSAGE OR SOME FUCK SHIT
+                    UnEquipEntityToHand((Entity) list[0], (Hand) list[1]);
+                    break;
+            }
+
+            return reply;
+        }
+
+        public override void HandleNetworkMessage(IncomingEntityComponentMessage message, NetConnection client)
+        {
+            if (message.ComponentFamily == ComponentFamily.Equipment)
+            {
+                var type = (ComponentMessageType) message.MessageParameters[0];
+                var replies = new List<ComponentReplyMessage>();
+                switch (type) //Why does this send messages to itself THIS IS DUMB AND WILL BREAK THINGS. BZZZ
+                {
+                    case ComponentMessageType.EquipItem:
+                        EquipEntity(EntityManager.Singleton.GetEntity((int) message.MessageParameters[1]));
+                        break;
+                    case ComponentMessageType.EquipItemInHand:
+                        EquipEntityInHand();
+                        break;
+                    case ComponentMessageType.EquipItemToPart:
+                        EquipEntityToPart((EquipmentSlot) message.MessageParameters[1],
+                                          EntityManager.Singleton.GetEntity((int) message.MessageParameters[2]));
+                        break;
+                    case ComponentMessageType.UnEquipItemToFloor:
+                        UnEquipEntity(EntityManager.Singleton.GetEntity((int) message.MessageParameters[1]));
+                        break;
+                    case ComponentMessageType.UnEquipItemToHand:
+                        if (!Owner.HasComponent(ComponentFamily.Hands))
+                            return; //TODO REAL ERROR MESSAGE OR SOME FUCK SHIT
+                        UnEquipEntityToHand(EntityManager.Singleton.GetEntity((int) message.MessageParameters[1]));
+                        break;
+                    case ComponentMessageType.UnEquipItemToSpecifiedHand:
+                        if (!Owner.HasComponent(ComponentFamily.Hands))
+                            return; //TODO REAL ERROR MESSAGE OR SOME FUCK SHIT
+                        UnEquipEntityToHand(EntityManager.Singleton.GetEntity((int) message.MessageParameters[1]),
+                                            (Hand) message.MessageParameters[2]);
+                        break;
+                }
+            }
+        }
+
+        public override void HandleInstantiationMessage(NetConnection netConnection)
+        {
+            foreach (EquipmentSlot p in equippedEntities.Keys)
+            {
+                if (!IsEmpty(p))
+                {
+                    var e = equippedEntities[p];
+                    e.SendMessage(this, ComponentMessageType.ItemEquipped, Owner);
+                    Owner.SendComponentNetworkMessage(this, NetDeliveryMethod.ReliableUnordered, netConnection,
+                                                      EquipmentComponentNetMessage.ItemEquipped, p, e.Uid);
+                }
+            }
+        }
+
+        // Equips Entity e to Part part
+        private void EquipEntityToPart(EquipmentSlot part, IEntity e)
+        {
+            if (equippedEntities.ContainsValue(e)) //Its already equipped? Unequip first. This shouldnt happen.
+                UnEquipEntity(e);
+
+            if (CanEquip(e)) //If the part is empty, the part exists on this mob, and the entity specified is not null
+            {
+                RemoveFromOtherComps(e);
+
+                equippedEntities.Add(part, e);
+                e.SendMessage(this, ComponentMessageType.ItemEquipped, Owner);
+                Owner.SendComponentNetworkMessage(this, NetDeliveryMethod.ReliableUnordered, null,
+                                                  EquipmentComponentNetMessage.ItemEquipped, part, e.Uid);
+            }
+        }
+
+        // Equips Entity e and automatically finds the appropriate part
+        private void EquipEntity(IEntity e)
+        {
+            if (equippedEntities.ContainsValue(e)) //Its already equipped? Unequip first. This shouldnt happen.
+                UnEquipEntity(e);
+
+            if (CanEquip(e))
+            {
+                ComponentReplyMessage reply = e.SendMessage(this, ComponentFamily.Equippable,
+                                                            ComponentMessageType.GetWearLoc);
+                if (reply.MessageType == ComponentMessageType.ReturnWearLoc)
+                {
+                    RemoveFromOtherComps(e);
+                    EquipEntityToPart((EquipmentSlot) reply.ParamsList[0], e);
+                }
+            }
+        }
+
+        // Equips whatever we currently have in our active hand
+        private void EquipEntityInHand()
+        {
+            if (!Owner.HasComponent(ComponentFamily.Hands))
+            {
+                return; //TODO REAL ERROR MESSAGE OR SOME FUCK SHIT
+            }
+            //Get the item in the hand
+            ComponentReplyMessage reply = Owner.SendMessage(this, ComponentFamily.Hands,
+                                                            ComponentMessageType.GetActiveHandItem);
+            if (reply.MessageType == ComponentMessageType.ReturnActiveHandItem && CanEquip((Entity) reply.ParamsList[0]))
+            {
+                RemoveFromOtherComps((Entity) reply.ParamsList[0]);
+                //Equip
+                EquipEntity((Entity) reply.ParamsList[0]);
+            }
+        }
+
+        // Unequips the entity from Part part
+        private void UnEquipEntity(EquipmentSlot part)
+        {
+            if (!IsEmpty(part)) //If the part is not empty
+            {
+                equippedEntities[part].SendMessage(this, ComponentMessageType.ItemUnEquipped);
+                Owner.SendComponentNetworkMessage(this, NetDeliveryMethod.ReliableUnordered, null,
+                                                  EquipmentComponentNetMessage.ItemUnEquipped, part,
+                                                  equippedEntities[part].Uid);
+                equippedEntities.Remove(part);
+            }
+        }
+
+        private void UnEquipEntityToHand(IEntity e)
+        {
+            UnEquipEntity(e);
+            //HumanHandsComponent hh = (HumanHandsComponent)Owner.GetComponent(ComponentFamily.Hands);
+            Owner.SendMessage(this, ComponentMessageType.PickUpItem, e);
+        }
+
+        private void UnEquipEntityToHand(IEntity e, Hand h)
+        {
+            var hands = (HumanHandsComponent) Owner.GetComponent(ComponentFamily.Hands);
+            ComponentReplyMessage reply = Owner.SendMessage(this, ComponentFamily.Hands, ComponentMessageType.IsHandEmpty, h);
+            if (reply.MessageType == ComponentMessageType.IsHandEmptyReply && (bool) reply.ParamsList[0])
+            {
+                UnEquipEntity(e);
+                Owner.SendMessage(this, ComponentMessageType.PickUpItemToHand, e, h);
+            }
+        }
+
+        // Unequips entity e 
+        private void UnEquipEntity(IEntity e)
+        {
+            EquipmentSlot key;
+            foreach (var kvp in equippedEntities)
+            {
+                if (kvp.Value == e)
+                {
+                    key = kvp.Key;
+                    UnEquipEntity(key);
+                    break;
+                }
+            }
+        }
+
+        // Unequips all entites
+        private void UnEquipAllEntities()
+        {
+            foreach (Entity e in equippedEntities.Values)
+            {
+                UnEquipEntity(e);
+            }
+        }
+
+        private bool IsItem(IEntity e)
+        {
+            if (e.HasComponent(ComponentFamily.Item)) //We can only equip items derp
+                return true;
+            return false;
+        }
+
+        private IEntity GetEntity(EquipmentSlot part)
+        {
+            if (!IsEmpty(part))
+                return equippedEntities[part];
+            else
+                return null;
+        }
+
+        private bool IsEmpty(EquipmentSlot part)
+        {
+            if (equippedEntities.ContainsKey(part))
+                return false;
+            return true;
+        }
+
+        private void RemoveFromOtherComps(IEntity entity)
+        {
+            Entity holder = null;
+            if (entity.HasComponent(ComponentFamily.Item))
+                holder = ((BasicItemComponent) entity.GetComponent(ComponentFamily.Item)).currentHolder;
+            if (holder == null && entity.HasComponent(ComponentFamily.Equippable))
+                holder = ((EquippableComponent) entity.GetComponent(ComponentFamily.Equippable)).currentWearer;
+            if (holder != null) holder.SendMessage(this, ComponentMessageType.DisassociateEntity, entity);
+            else Owner.SendMessage(this, ComponentMessageType.DisassociateEntity, entity);
+        }
+
+        private bool CanEquip(IEntity e)
+        {
+            if (!e.HasComponent(ComponentFamily.Equippable))
+                return false;
+
+            ComponentReplyMessage reply = e.SendMessage(this, ComponentFamily.Equippable,
+                                                        ComponentMessageType.GetWearLoc);
+            if (reply.MessageType == ComponentMessageType.ReturnWearLoc)
+            {
+                if (IsItem(e) && IsEmpty((EquipmentSlot) reply.ParamsList[0]) && e != null &&
+                    activeSlots.Contains((EquipmentSlot) reply.ParamsList[0]))
+                {
+                    return true;
+                }
+            }
+
+            return false;
+        }
+    }
 }